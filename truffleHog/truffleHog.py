#!/usr/bin/env python
# -*- coding: utf-8 -*-

from __future__ import absolute_import
import shutil
import sys
import math
import datetime
import argparse
import uuid
import tempfile
import os
import re
import json
import stat
from git import Repo
from git import NULL_TREE
from truffleHogRegexes.regexChecks import regexes


def main():
    parser = argparse.ArgumentParser(description='Find secrets hidden in the depths of git.')
    parser.add_argument('--json', dest="output_json", action="store_true", help="Output in JSON")
    parser.add_argument("--regex", dest="do_regex", action="store_true", help="Enable high signal regex checks")
    parser.add_argument("--rules", dest="rules", help="Ignore default regexes and source from json list file")
    parser.add_argument("--entropy", dest="do_entropy", help="Enable entropy checks")
    parser.add_argument("--since_commit", dest="since_commit", help="Only scan from a given commit hash")
    parser.add_argument("--max_depth", dest="max_depth", help="The max commit depth to go back when searching for secrets")
    parser.add_argument('git_url', type=str, help='URL for secret searching')
    parser.set_defaults(regex=False)
    parser.set_defaults(rules={})
    parser.set_defaults(max_depth=1000000)
    parser.set_defaults(since_commit=None)
    parser.set_defaults(entropy=True)
    args = parser.parse_args()
    rules = {}
    if args.rules:
        try:
            with open(args.rules, "r") as ruleFile:
                rules = json.loads(ruleFile.read())
                for rule in rules:
                    rules[rule] = re.compile(rules[rule])
        except (IOError, ValueError) as e:
            raise("Error reading rules file")
        for regex in dict(regexes):
            del regexes[regex]
        for regex in rules:
            regexes[regex] = rules[regex]
    do_entropy = str2bool(args.do_entropy)
    output = find_strings(args.git_url, args.since_commit, args.max_depth, args.output_json, args.do_regex, do_entropy, surpress_output=False)
    project_path = output["project_path"]
    shutil.rmtree(project_path, onerror=del_rw)

def str2bool(v):
    if v == None:
        return True
    if v.lower() in ('yes', 'true', 't', 'y', '1'):
        return True
    elif v.lower() in ('no', 'false', 'f', 'n', '0'):
        return False
    else:
        raise argparse.ArgumentTypeError('Boolean value expected.')


BASE64_CHARS = "ABCDEFGHIJKLMNOPQRSTUVWXYZabcdefghijklmnopqrstuvwxyz0123456789+/="
HEX_CHARS = "1234567890abcdefABCDEF"

def del_rw(action, name, exc):
    os.chmod(name, stat.S_IWRITE)
    os.remove(name)

def shannon_entropy(data, iterator):
    """
    Borrowed from http://blog.dkbza.org/2007/05/scanning-data-for-entropy-anomalies.html
    """
    if not data:
        return 0
    entropy = 0
    for x in iterator:
        p_x = float(data.count(x))/len(data)
        if p_x > 0:
            entropy += - p_x*math.log(p_x, 2)
    return entropy


def get_strings_of_set(word, char_set, threshold=20):
    count = 0
    letters = ""
    strings = []
    for char in word:
        if char in char_set:
            letters += char
            count += 1
        else:
            if count > threshold:
                strings.append(letters)
            letters = ""
            count = 0
    if count > threshold:
        strings.append(letters)
    return strings

class bcolors:
    HEADER = '\033[95m'
    OKBLUE = '\033[94m'
    OKGREEN = '\033[92m'
    WARNING = '\033[93m'
    FAIL = '\033[91m'
    ENDC = '\033[0m'
    BOLD = '\033[1m'
    UNDERLINE = '\033[4m'

def clone_git_repo(git_url):
    project_path = tempfile.mkdtemp()
    Repo.clone_from(git_url, project_path)
    return project_path

def print_results(printJson, issue):
    commit_time = issue['date']
    branch_name = issue['branch']
    prev_commit = issue['commit']
    printableDiff = issue['printDiff']
    commitHash = issue['commitHash']
    reason = issue['reason']
    path = issue['path']

    if printJson:
        print(json.dumps(issue, sort_keys=True))
    else:
        print("~~~~~~~~~~~~~~~~~~~~~")
        reason = "{}Reason: {}{}".format(bcolors.OKGREEN, reason, bcolors.ENDC)
        print(reason)
        dateStr = "{}Date: {}{}".format(bcolors.OKGREEN, commit_time, bcolors.ENDC)
        print(dateStr)
        hashStr = "{}Hash: {}{}".format(bcolors.OKGREEN, commitHash, bcolors.ENDC)
        print(hashStr)
        filePath = "{}Filepath: {}{}".format(bcolors.OKGREEN, path, bcolors.ENDC)
        print(filePath)

        if sys.version_info >= (3, 0):
            branchStr = "{}Branch: {}{}".format(bcolors.OKGREEN, branch_name, bcolors.ENDC)
            print(branchStr)
            commitStr = "{}Commit: {}{}".format(bcolors.OKGREEN, prev_commit, bcolors.ENDC)
            print(commitStr)
            print(printableDiff)
        else:
            branchStr = "{}Branch: {}{}".format(bcolors.OKGREEN, branch_name.encode('utf-8'), bcolors.ENDC)
            print(branchStr)
            commitStr = "{}Commit: {}{}".format(bcolors.OKGREEN, prev_commit.encode('utf-8'), bcolors.ENDC)
            print(commitStr)
            print(printableDiff.encode('utf-8'))
        print("~~~~~~~~~~~~~~~~~~~~~")

def find_entropy(printableDiff, commit_time, branch_name, prev_commit, blob, commitHash):
    stringsFound = []
    lines = printableDiff.split("\n")
    for line in lines:
        for word in line.split():
            base64_strings = get_strings_of_set(word, BASE64_CHARS)
            hex_strings = get_strings_of_set(word, HEX_CHARS)
            for string in base64_strings:
                b64Entropy = shannon_entropy(string, BASE64_CHARS)
                if b64Entropy > 4.5:
                    stringsFound.append(string)
                    printableDiff = printableDiff.replace(string, bcolors.WARNING + string + bcolors.ENDC)
            for string in hex_strings:
                hexEntropy = shannon_entropy(string, HEX_CHARS)
                if hexEntropy > 3:
                    stringsFound.append(string)
                    printableDiff = printableDiff.replace(string, bcolors.WARNING + string + bcolors.ENDC)
    entropicDiff = None
    if len(stringsFound) > 0:
        entropicDiff = {}
        entropicDiff['date'] = commit_time
        entropicDiff['path'] = blob.b_path if blob.b_path else blob.a_path
        entropicDiff['branch'] = branch_name
        entropicDiff['commit'] = prev_commit.message
        entropicDiff['diff'] = blob.diff.decode('utf-8', errors='replace')
        entropicDiff['stringsFound'] = stringsFound
        entropicDiff['printDiff'] = printableDiff
        entropicDiff['commitHash'] = commitHash
        entropicDiff['reason'] = "High Entropy"
    return entropicDiff

def regex_check(printableDiff, commit_time, branch_name, prev_commit, blob, commitHash, custom_regexes={}):
    if custom_regexes:
        secret_regexes = custom_regexes
    else:
        secret_regexes = regexes
    regex_matches = []
    for key in secret_regexes:
        found_strings = secret_regexes[key].findall(printableDiff)
        for found_string in found_strings:
            found_diff = printableDiff.replace(printableDiff, bcolors.WARNING + found_string + bcolors.ENDC)
        if found_strings:
            foundRegex = {}
            foundRegex['date'] = commit_time
            foundRegex['path'] = blob.b_path if blob.b_path else blob.a_path
            foundRegex['branch'] = branch_name
            foundRegex['commit'] = prev_commit.message
            foundRegex['diff'] = blob.diff.decode('utf-8', errors='replace')
            foundRegex['stringsFound'] = found_strings
            foundRegex['printDiff'] = found_diff
            foundRegex['reason'] = key
            foundRegex['commitHash'] = commitHash
            regex_matches.append(foundRegex)
    return regex_matches

def diff_worker(diff, curr_commit, prev_commit, branch_name, commitHash, custom_regexes, do_entropy, do_regex, printJson, surpress_output):
    issues = []
    for blob in diff:
        printableDiff = blob.diff.decode('utf-8', errors='replace')
        if printableDiff.startswith("Binary files"):
            continue
        commit_time =  datetime.datetime.fromtimestamp(prev_commit.committed_date).strftime('%Y-%m-%d %H:%M:%S')
        foundIssues = []
        if do_entropy:
            entropicDiff = find_entropy(printableDiff, commit_time, branch_name, prev_commit, blob, commitHash)
            if entropicDiff:
                foundIssues.append(entropicDiff)
        if do_regex:
            found_regexes = regex_check(printableDiff, commit_time, branch_name, prev_commit, blob, commitHash, custom_regexes)
            foundIssues += found_regexes
        if not surpress_output:
            for foundIssue in foundIssues:
                print_results(printJson, foundIssue)
        issues += foundIssues
    return issues

def handle_results(output, output_dir, foundIssues):
    for foundIssue in foundIssues:
        result_path = os.path.join(output_dir, str(uuid.uuid4()))
        with open(result_path, "w+") as result_file:
            result_file.write(json.dumps(foundIssue))
        output["foundIssues"].append(result_path)
    return output

def find_strings(git_url, since_commit=None, max_depth=1000000, printJson=False, do_regex=False, do_entropy=True, surpress_output=True, custom_regexes={}):
    output = {"foundIssues": []}
    project_path = clone_git_repo(git_url)
    repo = Repo(project_path)
    already_searched = set()
    output_dir = tempfile.mkdtemp()

    for remote_branch in repo.remotes.origin.fetch():
        since_commit_reached = False
        branch_name = remote_branch.name.split('/')[1]
        try:
            repo.git.checkout(remote_branch, b=branch_name)
        except:
            pass

        prev_commit = None
        for curr_commit in repo.iter_commits(max_count=max_depth):
            commitHash = curr_commit.hexsha
            if commitHash == since_commit:
                since_commit_reached = True
            if since_commit and since_commit_reached:
                prev_commit = curr_commit
                continue
            # if not prev_commit, then curr_commit is the newest commit. And we have nothing to diff with.
            # But we will diff the first commit with NULL_TREE here to check the oldest code.
            # In this way, no commit will be missed.
            if not prev_commit:
                prev_commit = curr_commit
                continue
            else:
                diff = prev_commit.diff(curr_commit, create_patch=True)
<<<<<<< HEAD
            foundIssues = diff_worker(diff, curr_commit, prev_commit, branch_name, commitHash, custom_regexes, do_entropy, do_regex, printJson, surpress_output)
=======

            # avoid searching the same diffs
            hashes = str(prev_commit) + str(curr_commit)
            if hashes in already_searched:
                prev_commit = curr_commit
                continue
            already_searched.add(hashes)

            foundIssues = diff_worker(diff, curr_commit, prev_commit, branch_name, commitHash, custom_regexes, do_entropy, do_regex, printJson)
>>>>>>> 3284a24e
            output = handle_results(output, output_dir, foundIssues)
            prev_commit = curr_commit
        # Handling the first commit
        diff = curr_commit.diff(NULL_TREE, create_patch=True)
        foundIssues = diff_worker(diff, curr_commit, prev_commit, branch_name, commitHash, custom_regexes, do_entropy, do_regex, printJson, surpress_output)
        output = handle_results(output, output_dir, foundIssues)
    output["project_path"] = project_path
    output["clone_uri"] = git_url
    return output

if __name__ == "__main__":
    main()<|MERGE_RESOLUTION|>--- conflicted
+++ resolved
@@ -8,6 +8,7 @@
 import datetime
 import argparse
 import uuid
+import hashlib
 import tempfile
 import os
 import re
@@ -261,24 +262,18 @@
             # if not prev_commit, then curr_commit is the newest commit. And we have nothing to diff with.
             # But we will diff the first commit with NULL_TREE here to check the oldest code.
             # In this way, no commit will be missed.
+            diff_hash = hashlib.md5((str(prev_commit) + str(curr_commit)).encode('utf-8')).digest()
             if not prev_commit:
+                prev_commit = curr_commit
+                continue
+            elif diff_hash in already_searched:
                 prev_commit = curr_commit
                 continue
             else:
                 diff = prev_commit.diff(curr_commit, create_patch=True)
-<<<<<<< HEAD
+            # avoid searching the same diffs
+            already_searched.add(diff_hash)
             foundIssues = diff_worker(diff, curr_commit, prev_commit, branch_name, commitHash, custom_regexes, do_entropy, do_regex, printJson, surpress_output)
-=======
-
-            # avoid searching the same diffs
-            hashes = str(prev_commit) + str(curr_commit)
-            if hashes in already_searched:
-                prev_commit = curr_commit
-                continue
-            already_searched.add(hashes)
-
-            foundIssues = diff_worker(diff, curr_commit, prev_commit, branch_name, commitHash, custom_regexes, do_entropy, do_regex, printJson)
->>>>>>> 3284a24e
             output = handle_results(output, output_dir, foundIssues)
             prev_commit = curr_commit
         # Handling the first commit
