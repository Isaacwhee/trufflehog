package bufferedfilewriter

import (
	"bytes"
	"crypto/rand"
	"fmt"
	"io"
	"os"
	"strings"
	"testing"
	"time"

	"github.com/stretchr/testify/assert"

<<<<<<< HEAD
	"github.com/trufflesecurity/trufflehog/v3/pkg/buffers/pool"
	"github.com/trufflesecurity/trufflehog/v3/pkg/context"
=======
	"github.com/trufflesecurity/trufflehog/v3/pkg/writers/buffer"
>>>>>>> bf25b742
)

func TestBufferedFileWriterNewThreshold(t *testing.T) {
	t.Parallel()

	const (
		defaultThreshold = 10 * 1024 * 1024 // 10MB
		customThreshold  = 20 * 1024 * 1024 // 20MB
	)

	tests := []struct {
		name              string
		options           []Option
		expectedThreshold uint64
	}{
		{name: "Default Threshold", expectedThreshold: defaultThreshold},
		{name: "Custom Threshold", options: []Option{WithThreshold(customThreshold)}, expectedThreshold: customThreshold},
	}

	for _, tc := range tests {
		tc := tc
		t.Run(tc.name, func(t *testing.T) {
			t.Parallel()
			writer := New(tc.options...)
			assert.Equal(t, tc.expectedThreshold, writer.threshold)
			// The state should always be writeOnly when created.
			assert.Equal(t, writeOnly, writer.state)
		})
	}
}

func TestBufferedFileWriterString(t *testing.T) {
	t.Parallel()
	tests := []struct {
		name            string
		input           []byte
		expectedStr     string
		additionalInput []byte
		threshold       uint64
	}{
		{name: "Empty", input: []byte(""), expectedStr: ""},
		{name: "Nil", input: nil, expectedStr: ""},
		{name: "Small content, buffer only", input: []byte("hello"), expectedStr: "hello"},
		{
			name:        "Large content, buffer only",
			input:       []byte("longer string with more characters"),
			expectedStr: "longer string with more characters",
		},
		{
			name:        "Large content, file only",
			input:       []byte("longer string with more characters"),
			expectedStr: "longer string with more characters",
			threshold:   5,
		},
		{
			name:            "Content in both file and buffer",
			input:           []byte("initial content exceeding threshold"),
			additionalInput: []byte(" more content in buffer"),
			expectedStr:     "initial content exceeding threshold more content in buffer",
			threshold:       10, // Set a threshold that the initial content exceeds
		},
	}

	for _, tc := range tests {
		tc := tc
		t.Run(tc.name, func(t *testing.T) {
			t.Parallel()
			writer := New(WithThreshold(tc.threshold))
			// First write, should go to file if it exceeds the threshold.
			_, err := writer.Write(tc.input)
			assert.NoError(t, err)

			// Second write, should go to buffer
			if tc.additionalInput != nil {
				_, err = writer.Write(tc.additionalInput)
				assert.NoError(t, err)
			}

			got, err := writer.String()
			assert.NoError(t, err)
			err = writer.CloseForWriting()
			assert.NoError(t, err)

			assert.Equal(t, tc.expectedStr, got, "String content mismatch")
		})
	}
}

const (
	smallBuffer  = 2 << 5  // 64B
	mediumBuffer = 2 << 10 // 2KB
	smallFile    = 2 << 25 // 32MB
	mediumFile   = 2 << 28 // 256MB
)

func BenchmarkBufferedFileWriterString_BufferOnly_Small(b *testing.B) {
	data := bytes.Repeat([]byte("a"), smallBuffer)

	writer := New()

	_, err := writer.Write(data)
	assert.NoError(b, err)

	benchmarkBufferedFileWriterString(b, writer)

	err = writer.CloseForWriting()
	assert.NoError(b, err)

	rc, err := writer.ReadCloser()
	assert.NoError(b, err)
	rc.Close()
}

func BenchmarkBufferedFileWriterString_BufferOnly_Medium(b *testing.B) {
	data := bytes.Repeat([]byte("a"), mediumBuffer)
	writer := New()

	_, err := writer.Write(data)
	assert.NoError(b, err)

	benchmarkBufferedFileWriterString(b, writer)

	err = writer.CloseForWriting()
	assert.NoError(b, err)

	rc, err := writer.ReadCloser()
	assert.NoError(b, err)
	rc.Close()
}

func BenchmarkBufferedFileWriterString_OnlyFile_Small(b *testing.B) {
	data := bytes.Repeat([]byte("a"), smallFile)

	writer := New()

	_, err := writer.Write(data)
	assert.NoError(b, err)

	benchmarkBufferedFileWriterString(b, writer)

	err = writer.CloseForWriting()
	assert.NoError(b, err)

	rc, err := writer.ReadCloser()
	assert.NoError(b, err)
	rc.Close()
}

func BenchmarkBufferedFileWriterString_OnlyFile_Medium(b *testing.B) {
	data := bytes.Repeat([]byte("a"), mediumFile)

	writer := New()

	_, err := writer.Write(data)
	assert.NoError(b, err)

	benchmarkBufferedFileWriterString(b, writer)

	err = writer.CloseForWriting()
	assert.NoError(b, err)

	rc, err := writer.ReadCloser()
	assert.NoError(b, err)
	rc.Close()
}

func BenchmarkBufferedFileWriterString_BufferWithFile_Small(b *testing.B) {
	data := bytes.Repeat([]byte("a"), smallFile)

	writer := New()

	_, err := writer.Write(data)
	assert.NoError(b, err)

	// Write again so we also fill up the buffer.
	_, err = writer.Write(data)
	assert.NoError(b, err)

	benchmarkBufferedFileWriterString(b, writer)

	err = writer.CloseForWriting()
	assert.NoError(b, err)

	rc, err := writer.ReadCloser()
	assert.NoError(b, err)
	rc.Close()
}

func BenchmarkBufferedFileWriterString_BufferWithFile_Medium(b *testing.B) {
	data := bytes.Repeat([]byte("a"), mediumFile)

	writer := New()

	_, err := writer.Write(data)
	assert.NoError(b, err)

	// Write again so we also fill up the buffer.
	_, err = writer.Write(data)
	assert.NoError(b, err)

	benchmarkBufferedFileWriterString(b, writer)

	err = writer.CloseForWriting()
	assert.NoError(b, err)

	rc, err := writer.ReadCloser()
	assert.NoError(b, err)
	rc.Close()
}

func benchmarkBufferedFileWriterString(b *testing.B, w *BufferedFileWriter) {
	b.ResetTimer()
	for i := 0; i < b.N; i++ {
		_, err := w.String()
		assert.NoError(b, err)
	}
	b.StopTimer()
}

func TestBufferedFileWriterLen(t *testing.T) {
	t.Parallel()
	tests := []struct {
		name        string
		input       []byte
		expectedLen int
	}{
		{name: "Empty", input: []byte(""), expectedLen: 0},
		{name: "Nil", input: nil, expectedLen: 0},
		{name: "Small content", input: []byte("hello"), expectedLen: 5},
		{name: "Large content", input: []byte("longer string with more characters"), expectedLen: 34},
	}

	for _, tc := range tests {
		tc := tc
		t.Run(tc.name, func(t *testing.T) {
			t.Parallel()
			writer := New()
			_, err := writer.Write(tc.input)
			assert.NoError(t, err)

			length := writer.Len()
			assert.Equal(t, tc.expectedLen, length)
		})
	}
}

// TestBufferedFileWriterWriteWithinThreshold tests that data is written to the buffer when the threshold
// is not exceeded.
func TestBufferedFileWriterWriteWithinThreshold(t *testing.T) {
	t.Parallel()

	data := []byte("hello world")

	writer := New(WithThreshold(64))
	_, err := writer.Write(data)
	assert.NoError(t, err)

	assert.Equal(t, data, writer.buf.Bytes())
}

// TestBufferedFileWriterWriteExceedsThreshold tests that data is written to a file when the threshold
// is exceeded.
func TestBufferedFileWriterWriteExceedsThreshold(t *testing.T) {
	t.Parallel()

	data := []byte("hello world")

	writer := New(WithThreshold(5))
	_, err := writer.Write(data)
	assert.NoError(t, err)

	defer func() {
		err := writer.CloseForWriting()
		assert.NoError(t, err)
	}()

	assert.NotNil(t, writer.file)
	assert.Len(t, writer.buf.Bytes(), 0)
	fileContents, err := os.ReadFile(writer.filename)
	assert.NoError(t, err)
	assert.Equal(t, data, fileContents)
}

// TestBufferedFileWriterWriteAfterFlush tests that data is written to a file when the threshold
// is exceeded, and subsequent writes are to the buffer until the threshold is exceeded again.
func TestBufferedFileWriterWriteAfterFlush(t *testing.T) {
	t.Parallel()

	initialData := []byte("initial data is longer than subsequent data")
	subsequentData := []byte("subsequent data")

	// Initialize writer with a threshold that initialData will exceed.
	writer := New(WithThreshold(uint64(len(initialData) - 1)))
	_, err := writer.Write(initialData)
	assert.NoError(t, err)

	defer func() {
		err := writer.CloseForWriting()
		assert.NoError(t, err)
	}()

	// Get the file modification time after the initial write.
	initialModTime, err := getFileModTime(t, writer.filename)
	assert.NoError(t, err)
	fileContents, err := os.ReadFile(writer.filename)
	assert.NoError(t, err)
	assert.Equal(t, initialData, fileContents)

	// Perform a subsequent write with data under the threshold.
	_, err = writer.Write(subsequentData)
	assert.NoError(t, err)

	assert.Equal(t, subsequentData, writer.buf.Bytes()) // Check buffer contents
	finalModTime, err := getFileModTime(t, writer.filename)
	assert.NoError(t, err)
	assert.Equal(t, initialModTime, finalModTime) // File should not be modified again
}

func getFileModTime(t *testing.T, fileName string) (time.Time, error) {
	t.Helper()

	fileInfo, err := os.Stat(fileName)
	if err != nil {
		return time.Time{}, err
	}
	return fileInfo.ModTime(), nil
}

func TestBufferedFileWriterClose(t *testing.T) {
	t.Parallel()

	const threshold = 10

	tests := []struct {
		name              string
		prepareWriter     func(*BufferedFileWriter) // Function to prepare the writer for the test
		expectFileContent string
	}{
		{
			name: "No File Created, Only Buffer Data",
			prepareWriter: func(w *BufferedFileWriter) {
				// Write data under the threshold
				_, _ = w.Write([]byte("small data"))
			},
			expectFileContent: "",
		},
		{
			name: "File Created, No Data in Buffer",
			prepareWriter: func(w *BufferedFileWriter) {
				// Write data over the threshold to create a file
				_, _ = w.Write([]byte("large data is more than the threshold"))
			},
			expectFileContent: "large data is more than the threshold",
		},
		{
			name: "File Created, Data in Buffer",
			prepareWriter: func(w *BufferedFileWriter) {
				// Write data over the threshold to create a file, then write more data
				_, _ = w.Write([]byte("large data is more than the threshold"))
				_, _ = w.Write([]byte(" more data"))
			},
			expectFileContent: "large data is more than the threshold more data",
		},
		{
			name: "File Created, Buffer Cleared",
			prepareWriter: func(w *BufferedFileWriter) {
				// Write data over the threshold to create a file, then clear the buffer.
				_, _ = w.Write([]byte("large data is more than the threshold"))
				w.buf.Reset()
			},
			expectFileContent: "large data is more than the threshold",
		},
	}

	for _, tc := range tests {
		tc := tc
		t.Run(tc.name, func(t *testing.T) {
			t.Parallel()
			writer := New(WithThreshold(threshold))

			tc.prepareWriter(writer)

			err := writer.CloseForWriting()
			assert.NoError(t, err)

			if writer.file != nil {
				fileContents, err := os.ReadFile(writer.filename)
				assert.NoError(t, err)
				assert.Equal(t, tc.expectFileContent, string(fileContents))
				return
			}

			// If no file was created, the buffer should be empty.
			assert.Equal(t, tc.expectFileContent, "")
		})
	}
}

func TestBufferedFileWriterStateTransitionOnClose(t *testing.T) {
	t.Parallel()
	writer := New()

	// Initially, the writer should be in write-only mode.
	assert.Equal(t, writeOnly, writer.state)

	// Perform some write operation.
	_, err := writer.Write([]byte("test data"))
	assert.NoError(t, err)

	// Close the writer.
	err = writer.CloseForWriting()
	assert.NoError(t, err)

	// After closing, the writer should be in read-only mode.
	assert.Equal(t, readOnly, writer.state)
}

func TestBufferedFileWriterWriteInReadOnlyState(t *testing.T) {
	t.Parallel()
	writer := New()
	_ = writer.CloseForWriting() // Transition to read-only mode

	// Attempt to write in read-only mode.
	_, err := writer.Write([]byte("should fail"))
	assert.Error(t, err)
}

func BenchmarkBufferedFileWriterWriteLarge(b *testing.B) {
	data := make([]byte, 1024*1024*10) // 10MB
	for i := range data {
		data[i] = byte(i % 256) // Simple pattern to avoid uniform zero data
	}

	b.ResetTimer()

	for i := 0; i < b.N; i++ {
		// Threshold is smaller than the data size, data should get flushed to the file.
		writer := New(WithThreshold(1024))

		b.StartTimer()
		{
			_, err := writer.Write(data)
			assert.NoError(b, err)
		}
		b.StopTimer()

		// Ensure proper cleanup after each write operation, including closing the file
		err := writer.CloseForWriting()
		assert.NoError(b, err)

		rc, err := writer.ReadCloser()
		assert.NoError(b, err)
		rc.Close()
	}
}

func BenchmarkBufferedFileWriterWriteSmall(b *testing.B) {
	data := make([]byte, 1024*1024) // 1MB
	for i := range data {
		data[i] = byte(i % 256) // Simple pattern to avoid uniform zero data
	}

	b.ResetTimer()

	for i := 0; i < b.N; i++ {
		// Threshold is the same as the buffer size, data should always be written to the buffer.
		writer := New(WithThreshold(1024 * 1024))

		b.StartTimer()
		{
			_, err := writer.Write(data)
			assert.NoError(b, err)
		}
		b.StopTimer()

		// Ensure proper cleanup after each write operation, including closing the file.
		err := writer.CloseForWriting()
		assert.NoError(b, err)

		rc, err := writer.ReadCloser()
		assert.NoError(b, err)
		rc.Close()
	}
}

// Create a custom reader that can simulate errors.
type errorReader struct{}

func (errorReader) Read([]byte) (n int, err error) { return 0, fmt.Errorf("error reading") }

func TestNewFromReader(t *testing.T) {
	t.Parallel()

	testCases := []struct {
		name     string
		reader   io.Reader
		wantErr  bool
		wantData string
	}{
		{
			name:     "Success case",
			reader:   strings.NewReader("hello world"),
			wantData: "hello world",
		},
		{
<<<<<<< HEAD
			name:   "Empty reader",
			reader: strings.NewReader(""),
=======
			name:    "Empty reader",
			reader:  strings.NewReader(""),
			wantErr: true,
>>>>>>> bf25b742
		},
		{
			name:    "Error reader",
			reader:  errorReader{},
			wantErr: true,
		},
	}

	for _, tc := range testCases {
		tc := tc
		t.Run(tc.name, func(t *testing.T) {
			t.Parallel()
<<<<<<< HEAD
			ctx := context.Background()
			bufWriter, err := NewFromReader(ctx, tc.reader)
			if tc.wantErr {
				assert.Error(t, err)
				assert.Nil(t, bufWriter)
=======
			bufWriter, err := NewFromReader(tc.reader)
			if err != nil && tc.wantErr {
>>>>>>> bf25b742
				return
			}

			assert.NoError(t, err)
			assert.NotNil(t, bufWriter)

			err = bufWriter.CloseForWriting()
			assert.NoError(t, err)

<<<<<<< HEAD
			buffer := new(bytes.Buffer)
			rdr, err := bufWriter.ReadCloser()
			assert.NoError(t, err)
			defer rdr.Close()

			_, err = buffer.ReadFrom(rdr)
			assert.NoError(t, err)
			assert.Equal(t, tc.wantData, buffer.String())
=======
			b := new(bytes.Buffer)
			rdr, err := bufWriter.ReadCloser()
			if err != nil && tc.wantErr {
				return
			}
			assert.NoError(t, err)
			defer rdr.Close()

			_, err = b.ReadFrom(rdr)
			assert.NoError(t, err)
			assert.Equal(t, tc.wantData, b.String())
>>>>>>> bf25b742
		})
	}
}

func TestNewFromReaderThresholdExceeded(t *testing.T) {
	t.Parallel()

	// Create a large data buffer that exceeds the threshold.
	largeData := make([]byte, 1024*1024) // 1 MB
	_, err := rand.Read(largeData)
	assert.NoError(t, err)

	// Create a BufferedFileWriter with a smaller threshold.
	threshold := uint64(1024) // 1 KB
<<<<<<< HEAD
	bufWriter, err := NewFromReader(context.Background(), bytes.NewReader(largeData), WithThreshold(threshold))
=======
	bufWriter, err := NewFromReader(bytes.NewReader(largeData), WithThreshold(threshold))
>>>>>>> bf25b742
	assert.NoError(t, err)

	err = bufWriter.CloseForWriting()
	assert.NoError(t, err)

	rdr, err := bufWriter.ReadCloser()
	assert.NoError(t, err)
	defer rdr.Close()

	// Verify that the data was written to a file.
	assert.NotEmpty(t, bufWriter.filename)
	assert.NotNil(t, bufWriter.file)

	// Read the data from the BufferedFileWriter.
	readData, err := io.ReadAll(rdr)
	assert.NoError(t, err)
	assert.Equal(t, largeData, readData)

	// Verify the size of the data written.
	assert.Equal(t, uint64(len(largeData)), bufWriter.size)
}

func TestBufferWriterCloseForWritingWithFile(t *testing.T) {
	bufPool := pool.NewBufferPool()

	buf := bufPool.Get()
	writer := &BufferedFileWriter{
		threshold: 10,
		bufPool:   bufPool,
		buf:       buf,
	}

	// Write data exceeding the threshold to ensure a file is created.
	data := []byte("this is a longer string exceeding the threshold")
	_, err := writer.Write(data)
	assert.NoError(t, err)

	err = writer.CloseForWriting()
	assert.NoError(t, err)
	assert.Equal(t, readOnly, writer.state)

	rdr, err := writer.ReadCloser()
	assert.NoError(t, err)
	defer rdr.Close()

	// Get a buffer from the pool and check if it is the same buffer used in the writer.
	bufFromPool := bufPool.Get()
	assert.Same(t, buf, bufFromPool, "Buffer should be returned to the pool")
	bufPool.Put(bufFromPool)
}

func TestBufferedFileWriter_ReadFrom(t *testing.T) {
	tests := []struct {
		name           string
		input          string
		expectedOutput string
		expectedSize   int64
	}{
		{
			name:           "Empty input",
			input:          "",
			expectedOutput: "",
			expectedSize:   0,
		},
		{
			name:           "Small input",
			input:          "Hello, World!",
			expectedOutput: "Hello, World!",
			expectedSize:   13,
		},
		{
			name:           "Large input",
			input:          string(make([]byte, 1<<20)), // 1MB input
			expectedOutput: string(make([]byte, 1<<20)),
			expectedSize:   1 << 20,
		},
		{
			name:           "Input greater than threshold",
			input:          string(make([]byte, defaultThreshold+1)),
			expectedOutput: string(make([]byte, defaultThreshold+1)),
			expectedSize:   defaultThreshold + 1,
		},
	}

	for _, tc := range tests {
		tc := tc

		t.Run(tc.name, func(t *testing.T) {
			t.Parallel()

			writer := New()
			reader := bytes.NewReader([]byte(tc.input))
			size, err := writer.ReadFrom(reader)
			assert.NoError(t, err)

			err = writer.CloseForWriting()
			assert.NoError(t, err)

			assert.Equal(t, tc.expectedSize, size)
			if size == 0 {
				return
			}

			rc, err := writer.ReadCloser()
			assert.NoError(t, err)
			defer rc.Close()

			var result bytes.Buffer

			_, err = io.Copy(&result, rc)
			assert.NoError(t, err)
			assert.Equal(t, tc.expectedOutput, result.String())
		})
	}
}

// simpleReader wraps a string, allowing it to be read as an io.Reader without implementing io.WriterTo.
type simpleReader struct {
	data   []byte
	offset int
}

func newSimpleReader(s string) *simpleReader { return &simpleReader{data: []byte(s)} }

// Read implements the io.Reader interface.
func (sr *simpleReader) Read(p []byte) (n int, err error) {
	if sr.offset >= len(sr.data) {
		return 0, io.EOF // no more data to read
	}
	n = copy(p, sr.data[sr.offset:]) // copy data to p
	sr.offset += n                   // move offset for next read
	return
}

func TestNewFromReaderThresholdExceededSimpleReader(t *testing.T) {
	t.Parallel()

	// Create a large data buffer that exceeds the threshold.
	largeData := strings.Repeat("a", 1024*1024) // 1 MB

	// Create a BufferedFileWriter with a smaller threshold.
	threshold := uint64(1024) // 1 KB
	bufWriter, err := NewFromReader(newSimpleReader(largeData), WithThreshold(threshold))
	assert.NoError(t, err)

	err = bufWriter.CloseForWriting()
	assert.NoError(t, err)

	rdr, err := bufWriter.ReadCloser()
	assert.NoError(t, err)
	defer rdr.Close()

	// Verify that the data was written to a file.
	assert.NotEmpty(t, bufWriter.filename)
	assert.NotNil(t, bufWriter.file)

	// Read the data from the BufferedFileWriter.
	readData, err := io.ReadAll(rdr)
	assert.NoError(t, err)
	assert.Equal(t, largeData, string(readData))

	// Verify the size of the data written.
	assert.Equal(t, uint64(len(largeData)), bufWriter.size)
}

func BenchmarkNewFromReader(b *testing.B) {
	largeData := strings.Repeat("a", 1024*1024) // 1 MB

	b.ResetTimer()

	for i := 0; i < b.N; i++ {
		reader := newSimpleReader(largeData)

		b.StartTimer()
		bufWriter, err := NewFromReader(reader)
		assert.NoError(b, err)
		b.StopTimer()

		err = bufWriter.CloseForWriting()
		assert.NoError(b, err)

		rdr, err := bufWriter.ReadCloser()
		assert.NoError(b, err)
		rdr.Close()
	}
}<|MERGE_RESOLUTION|>--- conflicted
+++ resolved
@@ -12,12 +12,8 @@
 
 	"github.com/stretchr/testify/assert"
 
-<<<<<<< HEAD
 	"github.com/trufflesecurity/trufflehog/v3/pkg/buffers/pool"
 	"github.com/trufflesecurity/trufflehog/v3/pkg/context"
-=======
-	"github.com/trufflesecurity/trufflehog/v3/pkg/writers/buffer"
->>>>>>> bf25b742
 )
 
 func TestBufferedFileWriterNewThreshold(t *testing.T) {
@@ -523,14 +519,9 @@
 			wantData: "hello world",
 		},
 		{
-<<<<<<< HEAD
-			name:   "Empty reader",
-			reader: strings.NewReader(""),
-=======
 			name:    "Empty reader",
 			reader:  strings.NewReader(""),
 			wantErr: true,
->>>>>>> bf25b742
 		},
 		{
 			name:    "Error reader",
@@ -543,16 +534,8 @@
 		tc := tc
 		t.Run(tc.name, func(t *testing.T) {
 			t.Parallel()
-<<<<<<< HEAD
-			ctx := context.Background()
-			bufWriter, err := NewFromReader(ctx, tc.reader)
-			if tc.wantErr {
-				assert.Error(t, err)
-				assert.Nil(t, bufWriter)
-=======
 			bufWriter, err := NewFromReader(tc.reader)
 			if err != nil && tc.wantErr {
->>>>>>> bf25b742
 				return
 			}
 
@@ -562,16 +545,6 @@
 			err = bufWriter.CloseForWriting()
 			assert.NoError(t, err)
 
-<<<<<<< HEAD
-			buffer := new(bytes.Buffer)
-			rdr, err := bufWriter.ReadCloser()
-			assert.NoError(t, err)
-			defer rdr.Close()
-
-			_, err = buffer.ReadFrom(rdr)
-			assert.NoError(t, err)
-			assert.Equal(t, tc.wantData, buffer.String())
-=======
 			b := new(bytes.Buffer)
 			rdr, err := bufWriter.ReadCloser()
 			if err != nil && tc.wantErr {
@@ -583,7 +556,6 @@
 			_, err = b.ReadFrom(rdr)
 			assert.NoError(t, err)
 			assert.Equal(t, tc.wantData, b.String())
->>>>>>> bf25b742
 		})
 	}
 }
@@ -598,11 +570,7 @@
 
 	// Create a BufferedFileWriter with a smaller threshold.
 	threshold := uint64(1024) // 1 KB
-<<<<<<< HEAD
-	bufWriter, err := NewFromReader(context.Background(), bytes.NewReader(largeData), WithThreshold(threshold))
-=======
 	bufWriter, err := NewFromReader(bytes.NewReader(largeData), WithThreshold(threshold))
->>>>>>> bf25b742
 	assert.NoError(t, err)
 
 	err = bufWriter.CloseForWriting()
@@ -626,7 +594,7 @@
 }
 
 func TestBufferWriterCloseForWritingWithFile(t *testing.T) {
-	bufPool := pool.NewBufferPool()
+	bufPool := buffer.NewBufferPool()
 
 	buf := bufPool.Get()
 	writer := &BufferedFileWriter{
