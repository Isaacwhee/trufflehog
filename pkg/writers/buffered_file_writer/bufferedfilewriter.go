--- conflicted
+++ resolved
@@ -13,11 +13,7 @@
 	"github.com/trufflesecurity/trufflehog/v3/pkg/buffers/buffer"
 	"github.com/trufflesecurity/trufflehog/v3/pkg/buffers/pool"
 	"github.com/trufflesecurity/trufflehog/v3/pkg/cleantemp"
-<<<<<<< HEAD
 	"github.com/trufflesecurity/trufflehog/v3/pkg/context"
-=======
-	"github.com/trufflesecurity/trufflehog/v3/pkg/writers/buffer"
->>>>>>> bf25b742
 )
 
 type bufferedFileWriterMetrics struct{}
@@ -74,19 +70,11 @@
 
 const defaultThreshold = 10 * 1024 * 1024 // 10MB
 // New creates a new BufferedFileWriter with the given options.
-<<<<<<< HEAD
-func New(_ context.Context, opts ...Option) *BufferedFileWriter {
+func New( opts ...Option) *BufferedFileWriter {
 	w := &BufferedFileWriter{
 		threshold: defaultThreshold,
 		state:     writeOnly,
 		bufPool:   bufferPool,
-=======
-func New(opts ...Option) *BufferedFileWriter {
-	w := &BufferedFileWriter{
-		threshold: defaultThreshold,
-		state:     writeOnly,
-		bufPool:   sharedBufferPool,
->>>>>>> bf25b742
 	}
 	for _, opt := range opts {
 		opt(w)
@@ -96,9 +84,8 @@
 }
 
 // NewFromReader creates a new instance of BufferedFileWriter and writes the content from the provided reader to the writer.
-<<<<<<< HEAD
 func NewFromReader(ctx context.Context, r io.Reader, opts ...Option) (*BufferedFileWriter, error) {
-	writer := New(ctx, opts...)
+	writer := New( opts...)
 	n, err := io.Copy(writer, r)
 	if err != nil {
 		return nil, fmt.Errorf("error writing to buffered file writer: %w", err)
@@ -110,14 +97,6 @@
 
 	ctx.Logger().V(3).Info("data written to buffered file writer", "bytes", n)
 
-=======
-func NewFromReader(r io.Reader, opts ...Option) (*BufferedFileWriter, error) {
-	writer := New(opts...)
-	if _, err := io.Copy(writer, r); err != nil {
-		return nil, fmt.Errorf("error writing to buffered file writer: %w", err)
-	}
-
->>>>>>> bf25b742
 	return writer, nil
 }
 
@@ -207,9 +186,6 @@
 	return n, nil
 }
 
-<<<<<<< HEAD
-// ReadFrom reads data from the reader and writes it to the buffer or a file, depending on the size.
-=======
 // ReadFrom reads data from the provided reader and writes it to the buffer or file, depending on the size.
 // This method satisfies the io.ReaderFrom interface, allowing it to be used with standard library functions
 // like io.Copy and io.CopyBuffer.
@@ -221,7 +197,6 @@
 // This is particularly useful when creating a new BufferedFileWriter from an io.Reader using the NewFromReader
 // function. By leveraging the ReadFrom method, data can be efficiently transferred from the reader to
 // the BufferedFileWriter.
->>>>>>> bf25b742
 func (w *BufferedFileWriter) ReadFrom(reader io.Reader) (int64, error) {
 	if w.state != writeOnly {
 		return 0, fmt.Errorf("BufferedFileWriter must be in write-only mode to write")
@@ -301,11 +276,7 @@
 	}
 
 	if w.buf == nil {
-<<<<<<< HEAD
 		return nil, fmt.Errorf("buffer is empty")
-=======
-		return nil, fmt.Errorf("BufferedFileWriter has not buffer data to read")
->>>>>>> bf25b742
 	}
 
 	// Data is in memory.
