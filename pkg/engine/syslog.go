--- conflicted
+++ resolved
@@ -43,7 +43,6 @@
 	}
 
 	source := syslog.Source{}
-<<<<<<< HEAD
 	cfg := sources.NewSourceConfig(
 		"trufflehog - syslog",
 		0,
@@ -52,14 +51,11 @@
 		sources.WithConcurrency(c.Concurrency),
 		sources.WithVerify(true),
 	)
-	err = source.Init(ctx, cfg)
-=======
 	ctx = context.WithValues(ctx,
 		"source_type", source.Type().String(),
 		"source_name", "syslog",
 	)
-	err = source.Init(ctx, "trufflehog - syslog", 0, 0, false, &conn, c.Concurrency)
->>>>>>> d317ddb5
+	err = source.Init(ctx, cfg)
 	source.InjectConnection(connection)
 	if err != nil {
 		ctx.Logger().Error(err, "failed to initialize syslog source")
